--- conflicted
+++ resolved
@@ -10,9 +10,5 @@
   - open -a "simulator" --args -CurrentDeviceUDID $IOS_SIMULATOR_UDID
 
 script:
-<<<<<<< HEAD
-  - xcodebuild -project Animation.xcodeproj -scheme Animation -sdk iphonesimulator -destination 'platform=iOS Simulator,name=iPhone SE,OS=10.0' build test | xcpretty
-=======
-  - set -o pipefail && xcodebuild -project Animation.xcodeproj -scheme Animation -sdk iphonesimulator -destination 'platform=iOS Simulator,name=iPhone 7,OS=10.0' build test | xcpretty
->>>>>>> 7874be8f
+  - set -o pipefail && xcodebuild -project Animation.xcodeproj -scheme Animation -sdk iphonesimulator -destination 'platform=iOS Simulator,name=iPhone SE,OS=10.0' build test | xcpretty
 
